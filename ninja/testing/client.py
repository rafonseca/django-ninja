from http import cookies
from json import dumps as json_dumps, loads as json_loads
from typing import Any, Callable, Dict, List, Optional, Tuple, Union, cast
from unittest.mock import Mock
from urllib.parse import urljoin

import django
from django.http import QueryDict, StreamingHttpResponse

from ninja import NinjaAPI, Router
from ninja.responses import NinjaJSONEncoder, Response as HttpResponse


def build_absolute_uri(location: Optional[str] = None) -> str:
    base = "http://testlocation/"

    if location:
        base = urljoin(base, location)

    return base


# TODO: this should be changed
# maybe add here urlconf object and add urls from here
class NinjaClientBase:
    __test__ = False  # <- skip pytest

    def __init__(self, router_or_app: Union[NinjaAPI, Router]) -> None:
        self.router_or_app = router_or_app

    def get(
        self, path: str, data: Dict = {}, **request_params: Dict
    ) -> "NinjaResponse":
        return self.request("GET", path, data, **request_params)

    def post(
        self, path: str, data: Dict = {}, json: Any = None, **request_params: Any
    ) -> "NinjaResponse":
        return self.request("POST", path, data, json, **request_params)

    def patch(
        self, path: str, data: Dict = {}, json: Any = None, **request_params: Any
    ) -> "NinjaResponse":
        return self.request("PATCH", path, data, json, **request_params)

    def put(
        self, path: str, data: Dict = {}, json: Any = None, **request_params: Any
    ) -> "NinjaResponse":
        return self.request("PUT", path, data, json, **request_params)

    def delete(
        self, path: str, data: Dict = {}, json: Any = None, **request_params: Any
    ) -> "NinjaResponse":
        return self.request("DELETE", path, data, json, **request_params)

    def request(
        self,
        method: str,
        path: str,
        data: Dict = {},
        json: Any = None,
        **request_params: Any,
    ) -> "NinjaResponse":
        if json is not None:
            request_params["body"] = json_dumps(json, cls=NinjaJSONEncoder)
        func, request, kwargs = self._resolve(method, path, data, request_params)
        return self._call(func, request, kwargs)  # type: ignore

    @property
    def urls(self) -> List:
        if not hasattr(self, "_urls_cache"):
            self._urls_cache: List
            if isinstance(self.router_or_app, NinjaAPI):
                self._urls_cache = self.router_or_app.urls[0]
            else:
                api = NinjaAPI()
                self.router_or_app.set_api_instance(api)
                self._urls_cache = list(self.router_or_app.urls_paths(""))
        return self._urls_cache

    def _resolve(
        self, method: str, path: str, data: Dict, request_params: Any
    ) -> Tuple[Callable, Mock, Dict]:
        url_path = path.split("?")[0].lstrip("/")
        for url in self.urls:
            match = url.resolve(url_path)
            if match:
                request = self._build_request(method, path, data, request_params)
                return match.func, request, match.kwargs
        raise Exception(f'Cannot resolve "{path}"')

    def _build_request(
        self, method: str, path: str, data: Dict, request_params: Any
    ) -> Mock:
        request = Mock()
        request.method = method
        request.path = path
        request.body = ""
        request.COOKIES = {}
        request._dont_enforce_csrf_checks = True
        request.is_secure.return_value = False
        request.build_absolute_uri = build_absolute_uri

        if "user" not in request_params:
            request.user.is_authenticated = False

        request.META = request_params.pop("META", {})
        request.FILES = request_params.pop("FILES", {})

        request.META.update(
            dict(
                [
                    (f"HTTP_{k.replace('-', '_')}", v)
                    for k, v in request_params.pop("headers", {}).items()
                ]
            )
        )
        if django.VERSION[:2] > (2, 1):
            from ninja.compatibility.request import HttpHeaders

            request.headers = HttpHeaders(request.META)  # type: ignore

        if isinstance(data, QueryDict):
            request.POST = data
        else:
            request.POST = QueryDict(mutable=True)

            if isinstance(data, (str, bytes)):
                request_params["body"] = data
            elif data:
                for k, v in data.items():
                    request.POST[k] = v

        if "?" in path:
            request.GET = QueryDict(path.split("?")[1])
        else:
            request.GET = QueryDict()

        for k, v in request_params.items():
            setattr(request, k, v)
        return request


class TestClient(NinjaClientBase):
    def _call(self, func: Callable, request: Mock, kwargs: Dict) -> "NinjaResponse":
        return NinjaResponse(func(request, **kwargs))


class TestAsyncClient(NinjaClientBase):
    async def _call(
        self, func: Callable, request: Mock, kwargs: Dict
    ) -> "NinjaResponse":
        return NinjaResponse(await func(request, **kwargs))


class NinjaResponse:
    def __init__(self, http_response: Union[HttpResponse, StreamingHttpResponse]):
        # TODO: what's the type here ?
        self._response = http_response
        self.status_code = http_response.status_code
        self.streaming = http_response.streaming
        if self.streaming:
            self.content = b"".join(http_response.streaming_content)  # type: ignore
        else:
            self.content = http_response.content  # type: ignore[union-attr]

    def json(self) -> Any:
        return json_loads(self.content)

    def __getitem__(self, key: str) -> Any:
        return self._response[key]

<<<<<<< HEAD
    @property
    def cookies(self) -> cookies.SimpleCookie:
        return cast(cookies.SimpleCookie, self._response.cookies)
=======
    def __getattr__(self, attr: str) -> Any:
        return getattr(self._response, attr)
>>>>>>> e9f36988
<|MERGE_RESOLUTION|>--- conflicted
+++ resolved
@@ -170,11 +170,10 @@
     def __getitem__(self, key: str) -> Any:
         return self._response[key]
 
-<<<<<<< HEAD
     @property
     def cookies(self) -> cookies.SimpleCookie:
         return cast(cookies.SimpleCookie, self._response.cookies)
-=======
+
     def __getattr__(self, attr: str) -> Any:
         return getattr(self._response, attr)
->>>>>>> e9f36988
+ 