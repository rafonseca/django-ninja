--- conflicted
+++ resolved
@@ -4,13 +4,9 @@
 
 import pydantic
 
-<<<<<<< HEAD
-from ninja import params
-=======
-from ninja import UploadedFile
+from ninja import UploadedFile, params
+from ninja.compatibility.util import get_origin as get_collection_origin
 from ninja.params import File
->>>>>>> ec358be4
-from ninja.compatibility.util import get_origin as get_collection_origin
 from ninja.signature.utils import get_path_param_names, get_typed_signature
 
 if TYPE_CHECKING:
