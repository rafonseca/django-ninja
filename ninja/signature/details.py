--- conflicted
+++ resolved
@@ -1,11 +1,6 @@
 import inspect
-<<<<<<< HEAD
 from collections import defaultdict, namedtuple
-from typing import Callable, List
-=======
-from collections import OrderedDict, namedtuple
 from typing import Any, Callable, Dict, List
->>>>>>> 5f0bcb72
 
 import pydantic
 
@@ -41,13 +36,8 @@
 
         self.models = self._create_models()
 
-<<<<<<< HEAD
-    def _create_models(self):
-        grouping = defaultdict(list)
-=======
     def _create_models(self) -> List[Any]:
-        grouping: Dict[Any, List[FuncParam]] = OrderedDict()
->>>>>>> 5f0bcb72
+        grouping: Dict[Any, List[FuncParam]] = defaultdict(list)
         for param in self.params:
             d_type = type(param.source)
             grouping[d_type].append(param)
